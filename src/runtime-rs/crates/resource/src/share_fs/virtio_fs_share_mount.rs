// Copyright (c) 2019-2022 Alibaba Cloud
// Copyright (c) 2019-2022 Ant Group
//
// SPDX-License-Identifier: Apache-2.0
//

use agent::Storage;
use anyhow::{anyhow, Context, Result};
use async_trait::async_trait;
use kata_sys_util::mount::{bind_remount, umount_timeout};
use kata_types::k8s::is_watchable_mount;
use kata_types::mount;
use nix::sys::stat::stat;
use std::fs;
use std::os::unix::fs::PermissionsExt;
use std::path::Path;

const WATCHABLE_PATH_NAME: &str = "watchable";
const WATCHABLE_BIND_DEV_TYPE: &str = "watchable-bind";
pub const EPHEMERAL_PATH: &str = "/run/kata-containers/sandbox/ephemeral";

use super::{
    utils::{self, do_get_host_path},
    ShareFsMount, ShareFsMountResult, ShareFsRootfsConfig, ShareFsVolumeConfig,
    KATA_GUEST_SHARE_DIR, PASSTHROUGH_FS_DIR,
};

#[derive(Debug)]
pub struct VirtiofsShareMount {
    id: String,
}

impl VirtiofsShareMount {
    pub fn new(id: &str) -> Self {
        Self { id: id.to_string() }
    }
}

#[async_trait]
impl ShareFsMount for VirtiofsShareMount {
    async fn share_rootfs(&self, config: &ShareFsRootfsConfig) -> Result<ShareFsMountResult> {
        // TODO: select virtiofs or support nydus
        let guest_path = utils::share_to_guest(
            &config.source,
            &config.target,
            &self.id,
            &config.cid,
            config.readonly,
            false,
            config.is_rafs,
        )
        .context("share to guest")?;
        Ok(ShareFsMountResult {
            guest_path,
            storages: vec![],
        })
    }

    async fn share_volume(&self, config: &ShareFsVolumeConfig) -> Result<ShareFsMountResult> {
        let mut guest_path = utils::share_to_guest(
            &config.source,
            &config.target,
            &self.id,
            &config.cid,
            config.readonly,
            true,
            config.is_rafs,
        )
        .context("share to guest")?;

        // watchable mounts
        if is_watchable_mount(&config.source) {
            // Create path in shared directory for creating watchable mount:
            let host_rw_path = utils::get_host_rw_shared_path(&self.id);

            // "/run/kata-containers/shared/sandboxes/$sid/rw/passthrough/watchable"
            let watchable_host_path = Path::new(&host_rw_path)
                .join(PASSTHROUGH_FS_DIR)
                .join(WATCHABLE_PATH_NAME);

            fs::create_dir_all(&watchable_host_path).context(format!(
                "unable to create watchable path: {:?}",
                &watchable_host_path,
            ))?;

            fs::set_permissions(watchable_host_path, fs::Permissions::from_mode(0o750))?;

            // path: /run/kata-containers/shared/containers/passthrough/watchable/config-map-name
            let file_name = Path::new(&guest_path)
                .file_name()
                .context("get file name from guest path")?;
            let watchable_guest_mount = Path::new(KATA_GUEST_SHARE_DIR)
                .join(PASSTHROUGH_FS_DIR)
                .join(WATCHABLE_PATH_NAME)
                .join(file_name)
                .into_os_string()
                .into_string()
                .map_err(|e| anyhow!("failed to get watchable guest mount path {:?}", e))?;

            let watchable_storage: Storage = Storage {
                driver: String::from(WATCHABLE_BIND_DEV_TYPE),
                driver_options: Vec::new(),
                source: guest_path,
                fs_type: String::from("bind"),
                fs_group: None,
                options: config.mount_options.clone(),
                mount_point: watchable_guest_mount.clone(),
            };

            // Update the guest_path, in order to identify what will
            // change in the OCI spec.
            guest_path = watchable_guest_mount;

            let storages = vec![watchable_storage];

            return Ok(ShareFsMountResult {
                guest_path,
                storages,
            });
        } else if config.mount.r#type == mount::KATA_EPHEMERAL_VOLUME_TYPE {
            // refer to the golang `handleEphemeralStorage` code at
            // https://github.com/kata-containers/kata-containers/blob/9516286f6dd5cfd6b138810e5d7c9e01cf6fc043/src/runtime/virtcontainers/kata_agent.go#L1354

            let source = &config.mount.source;
            let file_stat =
                stat(Path::new(source)).with_context(|| format!("mount source {}", source))?;

            // if volume's gid isn't root group(default group), this means there's
            // an specific fsGroup is set on this local volume, then it should pass
            // to guest.
            let dir_options = if file_stat.st_gid != 0 {
                vec![format!("fsgid={}", file_stat.st_gid)]
            } else {
                vec![]
            };

            let file_name = Path::new(source)
                .file_name()
                .context("get file name from mount.source")?;
            let source = Path::new(EPHEMERAL_PATH)
                .join(file_name)
                .into_os_string()
                .into_string()
                .map_err(|e| anyhow!("failed to get ephemeral path {:?}", e))?;

            // Create a storage struct so that kata agent is able to create
            // tmpfs backed volume inside the VM
            let ephemeral_storage = agent::Storage {
                driver: String::from(mount::KATA_EPHEMERAL_VOLUME_TYPE),
                driver_options: Vec::new(),
                source: String::from("tmpfs"),
                fs_type: String::from("tmpfs"),
                fs_group: None,
                options: dir_options,
                mount_point: source.clone(),
            };

            guest_path = source;
            let storages = vec![ephemeral_storage];

            return Ok(ShareFsMountResult {
                guest_path,
                storages,
            });
        }

        Ok(ShareFsMountResult {
            guest_path,
            storages: vec![],
        })
    }

    async fn upgrade_to_rw(&self, file_name: &str) -> Result<()> {
        // Remount readonly directory with readwrite permission
        let host_dest = do_get_host_path(file_name, &self.id, "", true, true);
        bind_remount(host_dest, false)
            .context("remount readonly directory with readwrite permission")?;
        // Remount readwrite directory with readwrite permission
        let host_dest = do_get_host_path(file_name, &self.id, "", true, false);
        bind_remount(host_dest, false)
            .context("remount readwrite directory with readwrite permission")?;
        Ok(())
    }

    async fn downgrade_to_ro(&self, file_name: &str) -> Result<()> {
        // Remount readwrite directory with readonly permission
        let host_dest = do_get_host_path(file_name, &self.id, "", true, false);
        bind_remount(host_dest, true)
            .context("remount readwrite directory with readonly permission")?;
        // Remount readonly directory with readonly permission
        let host_dest = do_get_host_path(file_name, &self.id, "", true, true);
        bind_remount(host_dest, true)
            .context("remount readonly directory with readonly permission")?;
        Ok(())
    }

<<<<<<< HEAD
    async fn umount(&self, file_name: &str) -> Result<()> {
        let host_dest = do_get_host_path(file_name, &self.id, "", true, true);
        umount_timeout(host_dest, 0).context("Umount readwrite host dest")?;
=======
    async fn umount_volume(&self, file_name: &str) -> Result<()> {
        let host_dest = do_get_host_path(file_name, &self.id, "", true, false);
        umount_timeout(&host_dest, 0).context("umount volume")?;
>>>>>>> 66288916
        // Umount event will be propagated to ro directory

        // Remove the directory of mointpoint
        if let Ok(md) = fs::metadata(&host_dest) {
            if md.is_file() {
                fs::remove_file(&host_dest).context("remove the volume mount point as a file")?;
            }
            if md.is_dir() {
                fs::remove_dir(&host_dest).context("remove the volume mount point as a dir")?;
            }
        }
        Ok(())
    }

    async fn umount_rootfs(&self, config: &ShareFsRootfsConfig) -> Result<()> {
        let host_dest = do_get_host_path(&config.target, &self.id, &config.cid, false, false);
        umount_timeout(&host_dest, 0).context("umount rootfs")?;

        // Remove the directory of mointpoint
        if let Ok(md) = fs::metadata(&host_dest) {
            if md.is_dir() {
                fs::remove_dir(&host_dest).context("remove the rootfs mount point as a dir")?;
            }
        }

        Ok(())
    }
}<|MERGE_RESOLUTION|>--- conflicted
+++ resolved
@@ -194,15 +194,9 @@
         Ok(())
     }
 
-<<<<<<< HEAD
-    async fn umount(&self, file_name: &str) -> Result<()> {
-        let host_dest = do_get_host_path(file_name, &self.id, "", true, true);
-        umount_timeout(host_dest, 0).context("Umount readwrite host dest")?;
-=======
     async fn umount_volume(&self, file_name: &str) -> Result<()> {
         let host_dest = do_get_host_path(file_name, &self.id, "", true, false);
-        umount_timeout(&host_dest, 0).context("umount volume")?;
->>>>>>> 66288916
+        umount_timeout(host_dest, 0).context("umount volume")?;
         // Umount event will be propagated to ro directory
 
         // Remove the directory of mointpoint
