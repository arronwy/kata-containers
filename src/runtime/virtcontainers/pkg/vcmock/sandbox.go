--- conflicted
+++ resolved
@@ -256,14 +256,13 @@
 	return 0, nil
 }
 
-<<<<<<< HEAD
+func (s *Sandbox) GuestVolumeStats(ctx context.Context, path string) ([]byte, error) {
+	return nil, nil
+}
+func (s *Sandbox) ResizeGuestVolume(ctx context.Context, path string, size uint64) error {
+	return nil
+}
+
 func (s *Sandbox) PullImage(ctx context.Context, req *image.PullImageReq) (*image.PullImageResp, error) {
 	return nil, nil
-=======
-func (s *Sandbox) GuestVolumeStats(ctx context.Context, path string) ([]byte, error) {
-	return nil, nil
-}
-func (s *Sandbox) ResizeGuestVolume(ctx context.Context, path string, size uint64) error {
-	return nil
->>>>>>> deb8ce97
 }