module github.com/fsnotify/fsnotify

go 1.16

<<<<<<< HEAD
require golang.org/x/sys v0.0.0-20210630005230-0f9fa26af87c

retract v1.5.0
=======
require golang.org/x/sys v0.0.0-20220412211240-33da011f77ad

retract (
    v1.5.3 // Published an incorrect branch accidentally https://github.com/fsnotify/fsnotify/issues/445
    v1.5.0 // Contains symlink regression https://github.com/fsnotify/fsnotify/pull/394
)
>>>>>>> 08d230c9
<|MERGE_RESOLUTION|>--- conflicted
+++ resolved
@@ -2,15 +2,9 @@
 
 go 1.16
 
-<<<<<<< HEAD
-require golang.org/x/sys v0.0.0-20210630005230-0f9fa26af87c
-
-retract v1.5.0
-=======
 require golang.org/x/sys v0.0.0-20220412211240-33da011f77ad
 
 retract (
     v1.5.3 // Published an incorrect branch accidentally https://github.com/fsnotify/fsnotify/issues/445
     v1.5.0 // Contains symlink regression https://github.com/fsnotify/fsnotify/pull/394
-)
->>>>>>> 08d230c9
+)