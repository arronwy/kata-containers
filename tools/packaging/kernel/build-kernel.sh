--- conflicted
+++ resolved
@@ -63,12 +63,8 @@
 #Linux headers for GPU guest fs module building
 linux_headers=""
 
-<<<<<<< HEAD
-KATA_BUILD_CC=${KATA_BUILD_CC:-no}
-=======
 MEASURED_ROOTFS=${MEASURED_ROOTFS:-no}
 
->>>>>>> ef8b3607
 packaging_scripts_dir="${script_dir}/../scripts"
 source "${packaging_scripts_dir}/lib.sh"
 
@@ -274,11 +270,7 @@
 		fi
 	fi
 
-<<<<<<< HEAD
-	if [ "${KATA_BUILD_CC}" == "yes" ]; then
-=======
 	if [ "${MEASURED_ROOTFS}" == "yes" ]; then
->>>>>>> ef8b3607
 		info "Enabling config for confidential guest trust storage protection"
 		local cryptsetup_configs="$(ls ${common_path}/confidential_containers/cryptsetup.conf)"
 		all_configs="${all_configs} ${cryptsetup_configs}"
@@ -423,11 +415,7 @@
 	[ -n "${hypervisor_target}" ] || hypervisor_target="kvm"
 	[ -n "${kernel_config_path}" ] || kernel_config_path=$(get_default_kernel_config "${kernel_version}" "${hypervisor_target}" "${arch_target}" "${kernel_path}")
 
-<<<<<<< HEAD
-	if [ "${KATA_BUILD_CC}" == "yes" ] && [ -f "${default_initramfs}" ]; then
-=======
 	if [ "${MEASURED_ROOTFS}" == "yes" ] && [ -f "${default_initramfs}" ]; then
->>>>>>> ef8b3607
 		info "Copying initramfs from: ${default_initramfs}"
 		cp "${default_initramfs}" ./
 	fi
