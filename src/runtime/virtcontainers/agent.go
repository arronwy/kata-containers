// Copyright (c) 2016 Intel Corporation
//
// SPDX-License-Identifier: Apache-2.0
//

package virtcontainers

import (
	"syscall"
	"time"

	"github.com/kata-containers/kata-containers/src/runtime/virtcontainers/image"
	persistapi "github.com/kata-containers/kata-containers/src/runtime/virtcontainers/persist/api"
	pbTypes "github.com/kata-containers/kata-containers/src/runtime/virtcontainers/pkg/agent/protocols"
	"github.com/kata-containers/kata-containers/src/runtime/virtcontainers/pkg/agent/protocols/grpc"
	"github.com/kata-containers/kata-containers/src/runtime/virtcontainers/types"
	specs "github.com/opencontainers/runtime-spec/specs-go"
	"golang.org/x/net/context"
)

type newAgentFuncKey struct{}

type newAgentFuncType func() agent

// getAgentFunc used to pass mock agent creation func to CreateSandbox passed in `ctx`
func getNewAgentFunc(ctx context.Context) newAgentFuncType {
	v := ctx.Value(newAgentFuncKey{})
	if v != nil {
		if vv, ok := v.(newAgentFuncType); ok {
			return vv
		}
	}
	return newKataAgent
}

// WithNewAgentFunc set newAgentFuncKey in `ctx`
func WithNewAgentFunc(ctx context.Context, f newAgentFuncType) context.Context {
	return context.WithValue(ctx, newAgentFuncKey{}, f)
}

// agent is the virtcontainers agent interface.
// Agents are running in the guest VM and handling
// communications between the host and guest.
type agent interface {
	// init is used to pass agent specific configuration to the agent implementation.
	// agent implementations also will typically start listening for agent events from
	// init().
	// After init() is called, agent implementations should be initialized and ready
	// to handle all other Agent interface methods.
	init(ctx context.Context, sandbox *Sandbox, config KataAgentConfig) (disableVMShutdown bool, err error)

	// capabilities should return a structure that specifies the capabilities
	// supported by the agent.
	capabilities() types.Capabilities

	// check will check the agent liveness
	check(ctx context.Context) error

	// tell whether the agent is long  live connected or not
	longLiveConn() bool

	// disconnect will disconnect the connection to the agent
	disconnect(ctx context.Context) error

	// get agent url
	getAgentURL() (string, error)

	// set agent url
	setAgentURL() error

	// update the agent using some elements from another agent
	reuseAgent(agent agent) error

	// createSandbox will tell the agent to perform necessary setup for a Sandbox.
	createSandbox(ctx context.Context, sandbox *Sandbox) error

	// exec will tell the agent to run a command in an already running container.
	exec(ctx context.Context, sandbox *Sandbox, c Container, cmd types.Cmd) (*Process, error)

	// startSandbox will tell the agent to start all containers related to the Sandbox.
	startSandbox(ctx context.Context, sandbox *Sandbox) error

	// stopSandbox will tell the agent to stop all containers related to the Sandbox.
	stopSandbox(ctx context.Context, sandbox *Sandbox) error

	// createContainer will tell the agent to create a container related to a Sandbox.
	createContainer(ctx context.Context, sandbox *Sandbox, c *Container) (*Process, error)

	// startContainer will tell the agent to start a container related to a Sandbox.
	startContainer(ctx context.Context, sandbox *Sandbox, c *Container) error

	// stopContainer will tell the agent to stop a container related to a Sandbox.
	stopContainer(ctx context.Context, sandbox *Sandbox, c Container) error

	// signalProcess will tell the agent to send a signal to a
	// container or a process related to a Sandbox. If all is true, all processes in
	// the container will be sent the signal.
	signalProcess(ctx context.Context, c *Container, processID string, signal syscall.Signal, all bool) error

	// winsizeProcess will tell the agent to set a process' tty size
	winsizeProcess(ctx context.Context, c *Container, processID string, height, width uint32) error

	// writeProcessStdin will tell the agent to write a process stdin
	writeProcessStdin(ctx context.Context, c *Container, ProcessID string, data []byte) (int, error)

	// closeProcessStdin will tell the agent to close a process stdin
	closeProcessStdin(ctx context.Context, c *Container, ProcessID string) error

	// readProcessStdout will tell the agent to read a process stdout
	readProcessStdout(ctx context.Context, c *Container, processID string, data []byte) (int, error)

	// readProcessStderr will tell the agent to read a process stderr
	readProcessStderr(ctx context.Context, c *Container, processID string, data []byte) (int, error)

	// updateContainer will update the resources of a running container
	updateContainer(ctx context.Context, sandbox *Sandbox, c Container, resources specs.LinuxResources) error

	// waitProcess will wait for the exit code of a process
	waitProcess(ctx context.Context, c *Container, processID string) (int32, error)

	// onlineCPUMem will online CPUs and Memory inside the Sandbox.
	// This function should be called after hot adding vCPUs or Memory.
	// cpus specifies the number of CPUs that were added and the agent should online
	// cpuOnly specifies that we should online cpu or online memory or both
	onlineCPUMem(ctx context.Context, cpus uint32, cpuOnly bool) error

	// memHotplugByProbe will notify the guest kernel about memory hotplug event through
	// probe interface.
	// This function should be called after hot adding Memory and before online memory.
	// addr specifies the address of the recently hotplugged or unhotplugged memory device.
	memHotplugByProbe(ctx context.Context, addr uint64, sizeMB uint32, memorySectionSizeMB uint32) error

	// statsContainer will tell the agent to get stats from a container related to a Sandbox
	statsContainer(ctx context.Context, sandbox *Sandbox, c Container) (*ContainerStats, error)

	// pauseContainer will pause a container
	pauseContainer(ctx context.Context, sandbox *Sandbox, c Container) error

	// resumeContainer will resume a paused container
	resumeContainer(ctx context.Context, sandbox *Sandbox, c Container) error

	// configure will update agent settings based on provided arguments
	configure(ctx context.Context, h Hypervisor, id, sharePath string, config KataAgentConfig) error

	// configureFromGrpc will update agent settings based on provided arguments which from Grpc
	configureFromGrpc(ctx context.Context, h Hypervisor, id string, config KataAgentConfig) error

	// reseedRNG will reseed the guest random number generator
	reseedRNG(ctx context.Context, data []byte) error

	// updateInterface will tell the agent to update a nic for an existed Sandbox.
	updateInterface(ctx context.Context, inf *pbTypes.Interface) (*pbTypes.Interface, error)

	// listInterfaces will tell the agent to list interfaces of an existed Sandbox
	listInterfaces(ctx context.Context) ([]*pbTypes.Interface, error)

	// updateRoutes will tell the agent to update route table for an existed Sandbox.
	updateRoutes(ctx context.Context, routes []*pbTypes.Route) ([]*pbTypes.Route, error)

	// listRoutes will tell the agent to list routes of an existed Sandbox
	listRoutes(ctx context.Context) ([]*pbTypes.Route, error)

	// getGuestDetails will tell the agent to get some information of guest
	getGuestDetails(context.Context, *grpc.GuestDetailsRequest) (*grpc.GuestDetailsResponse, error)

	// setGuestDateTime asks the agent to set guest time to the provided one
	setGuestDateTime(context.Context, time.Time) error

	// copyFile copies file from host to container's rootfs
	copyFile(ctx context.Context, src, dst string) error

	// Tell the agent to setup the swapfile in the guest
	addSwap(ctx context.Context, PCIPath types.PciPath) error

	// markDead tell agent that the guest is dead
	markDead(ctx context.Context)

	// cleanup removes all on disk information generated by the agent
	cleanup(ctx context.Context)

	// return data for saving
	save() persistapi.AgentState

	// load data from disk
	load(persistapi.AgentState)

	// getOOMEvent will wait on OOM events that occur in the sandbox.
	// Will return the ID of the container where the event occurred.
	getOOMEvent(ctx context.Context) (string, error)

	// getAgentMetrics get metrics of agent and guest through agent
	getAgentMetrics(context.Context, *grpc.GetMetricsRequest) (*grpc.Metrics, error)

	// getGuestVolumeStats get the filesystem stats of a volume specified by the volume mount path on the guest.
	getGuestVolumeStats(ctx context.Context, volumeGuestPath string) ([]byte, error)

	// resizeGuestVolume resizes a volume specified by the volume mount path on the guest.
	resizeGuestVolume(ctx context.Context, volumeGuestPath string, size uint64) error

<<<<<<< HEAD
	// pullImage will tell the agent to pull an image inside the Pod Sandbox
	image.ImageService
=======
	// getIPTables obtains the iptables from the guest
	getIPTables(ctx context.Context, isIPv6 bool) ([]byte, error)

	// setIPTables sets the iptables from the guest
	setIPTables(ctx context.Context, isIPv6 bool, data []byte) error
>>>>>>> 5bd81ba2
}<|MERGE_RESOLUTION|>--- conflicted
+++ resolved
@@ -197,14 +197,11 @@
 	// resizeGuestVolume resizes a volume specified by the volume mount path on the guest.
 	resizeGuestVolume(ctx context.Context, volumeGuestPath string, size uint64) error
 
-<<<<<<< HEAD
 	// pullImage will tell the agent to pull an image inside the Pod Sandbox
 	image.ImageService
-=======
 	// getIPTables obtains the iptables from the guest
 	getIPTables(ctx context.Context, isIPv6 bool) ([]byte, error)
 
 	// setIPTables sets the iptables from the guest
 	setIPTables(ctx context.Context, isIPv6 bool, data []byte) error
->>>>>>> 5bd81ba2
 }